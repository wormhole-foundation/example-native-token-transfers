--- conflicted
+++ resolved
@@ -19,19 +19,11 @@
     }
 
     function _nttNormalize(uint256 amount) internal view returns (NormalizedAmount memory) {
-<<<<<<< HEAD
-        return amount.normalize(tokenDecimals);
-    }
-
-    function _nttDenormalize(NormalizedAmount memory amount) internal view returns (uint256) {
-        return amount.denormalize(tokenDecimals);
-=======
         return amount.normalize(tokenDecimals_);
     }
 
     function _nttDenormalize(NormalizedAmount memory amount) internal view returns (uint256) {
         return amount.denormalize(tokenDecimals_);
->>>>>>> bf4c93db
     }
 
     /// @dev Shift decimals of `amount` to match the token decimals
