// SPDX-License-Identifier: Apache 2
pragma solidity >=0.8.8 <0.9.0;

import "forge-std/Test.sol";
import "forge-std/console.sol";

import "../src/NttManager.sol";
import "../src/interfaces/INttManager.sol";
import "../src/interfaces/IRateLimiter.sol";
import "../src/interfaces/INttManagerEvents.sol";
import "../src/interfaces/IRateLimiterEvents.sol";
import "../src/libraries/external/OwnableUpgradeable.sol";
import "../src/libraries/external/Initializable.sol";
import "../src/libraries/Implementation.sol";
import {Utils} from "./libraries/Utils.sol";
import {DummyToken, DummyTokenMintAndBurn} from "./NttManager.t.sol";
import {WormholeTransceiver} from "../src/WormholeTransceiver.sol";
import {WormholeTransceiver} from "../src/WormholeTransceiver.sol";
import "../src/libraries/TransceiverStructs.sol";
import "./mocks/MockNttManager.sol";
import "./mocks/MockTransceivers.sol";

import "openzeppelin-contracts/contracts/token/ERC20/ERC20.sol";
import "openzeppelin-contracts/contracts/proxy/ERC1967/ERC1967Proxy.sol";
import "wormhole-solidity-sdk/interfaces/IWormhole.sol";
import "wormhole-solidity-sdk/testing/helpers/WormholeSimulator.sol";
import "wormhole-solidity-sdk/Utils.sol";

contract TestUpgrades is Test, INttManagerEvents, IRateLimiterEvents {
    NttManager nttManagerChain1;
    NttManager nttManagerChain2;

    using NormalizedAmountLib for uint256;
    using NormalizedAmountLib for NormalizedAmount;

    uint16 constant chainId1 = 7;
    uint16 constant chainId2 = 100;

    uint16 constant SENDING_CHAIN_ID = 1;
    uint256 constant DEVNET_GUARDIAN_PK =
        0xcfb12303a19cde580bb4dd771639b0d26bc68353645571a8cff516ab2ee113a0;
    WormholeSimulator guardian;
    uint256 initialBlockTimestamp;
    uint8 constant FAST_CONSISTENCY_LEVEL = 200;

    WormholeTransceiver wormholeTransceiverChain1;
    WormholeTransceiver wormholeTransceiverChain2;
    address userA = address(0x123);
    address userB = address(0x456);
    address userC = address(0x789);
    address userD = address(0xABC);

    address relayer = address(0x28D8F1Be96f97C1387e94A53e00eCcFb4E75175a);
    IWormhole wormhole = IWormhole(0x706abc4E45D419950511e474C7B9Ed348A4a716c);

    function setUp() public virtual {
        string memory url = "https://ethereum-goerli.publicnode.com";
        vm.createSelectFork(url);
        initialBlockTimestamp = vm.getBlockTimestamp();

        guardian = new WormholeSimulator(address(wormhole), DEVNET_GUARDIAN_PK);

        vm.chainId(chainId1);
        DummyToken t1 = new DummyToken();
        NttManager implementation =
            new MockNttManagerContract(address(t1), NttManager.Mode.LOCKING, chainId1, 1 days);

        nttManagerChain1 =
            MockNttManagerContract(address(new ERC1967Proxy(address(implementation), "")));
        nttManagerChain1.initialize();

        WormholeTransceiver wormholeTransceiverChain1Implementation = new MockWormholeTransceiverContract(
            address(nttManagerChain1),
            address(wormhole),
            address(relayer),
            address(0x0),
            FAST_CONSISTENCY_LEVEL
        );
        wormholeTransceiverChain1 = MockWormholeTransceiverContract(
            address(new ERC1967Proxy(address(wormholeTransceiverChain1Implementation), ""))
        );
        wormholeTransceiverChain1.initialize();

        nttManagerChain1.setTransceiver(address(wormholeTransceiverChain1));
        nttManagerChain1.setOutboundLimit(type(uint64).max);
        nttManagerChain1.setInboundLimit(type(uint64).max, chainId2);

        // Chain 2 setup
        vm.chainId(chainId2);
        DummyToken t2 = new DummyTokenMintAndBurn();
        NttManager implementationChain2 =
            new MockNttManagerContract(address(t2), NttManager.Mode.BURNING, chainId2, 1 days);

        nttManagerChain2 =
            MockNttManagerContract(address(new ERC1967Proxy(address(implementationChain2), "")));
        nttManagerChain2.initialize();

        WormholeTransceiver wormholeTransceiverChain2Implementation = new MockWormholeTransceiverContract(
            address(nttManagerChain2),
            address(wormhole),
            address(relayer),
            address(0x0),
            FAST_CONSISTENCY_LEVEL
        );
        wormholeTransceiverChain2 = MockWormholeTransceiverContract(
            address(new ERC1967Proxy(address(wormholeTransceiverChain2Implementation), ""))
        );
        wormholeTransceiverChain2.initialize();

        nttManagerChain2.setTransceiver(address(wormholeTransceiverChain2));
        nttManagerChain2.setOutboundLimit(type(uint64).max);
        nttManagerChain2.setInboundLimit(type(uint64).max, chainId1);

        // Register peer contracts for the nttManager and transceiver. Transceivers and nttManager each have the concept of peers here.
        nttManagerChain1.setPeer(chainId2, bytes32(uint256(uint160(address(nttManagerChain2)))));
        nttManagerChain2.setPeer(chainId1, bytes32(uint256(uint160(address(nttManagerChain1)))));

        wormholeTransceiverChain1.setWormholePeer(
            chainId2, bytes32(uint256(uint160((address(wormholeTransceiverChain2)))))
        );
        wormholeTransceiverChain2.setWormholePeer(
            chainId1, bytes32(uint256(uint160(address(wormholeTransceiverChain1))))
        );

        nttManagerChain1.setThreshold(1);
        nttManagerChain2.setThreshold(1);
        vm.chainId(chainId1);
    }

    function test_basicUpgradeNttManager() public {
        // Basic call to upgrade with the same contact as ewll
        NttManager newImplementation = new MockNttManagerContract(
            address(nttManagerChain1.token()), NttManager.Mode.LOCKING, chainId1, 1 days
        );
        nttManagerChain1.upgrade(address(newImplementation));

        basicFunctionality();
    }

    //Upgradability stuff for transceivers is real borked because of some missing implementation. Test this later once fixed.
    function test_basicUpgradeTransceiver() public {
        // Basic call to upgrade with the same contact as well
        WormholeTransceiver wormholeTransceiverChain1Implementation = new MockWormholeTransceiverContract(
            address(nttManagerChain1),
            address(wormhole),
            address(relayer),
            address(0x0),
            FAST_CONSISTENCY_LEVEL
        );
        wormholeTransceiverChain1.upgrade(address(wormholeTransceiverChain1Implementation));

        basicFunctionality();
    }

    // Confirm that we can handle multiple upgrades as a nttManager
    function test_doubleUpgradeNttManager() public {
        // Basic call to upgrade with the same contact as ewll
        NttManager newImplementation = new MockNttManagerContract(
            address(nttManagerChain1.token()), NttManager.Mode.LOCKING, chainId1, 1 days
        );
        nttManagerChain1.upgrade(address(newImplementation));
        basicFunctionality();

        newImplementation = new MockNttManagerContract(
            address(nttManagerChain1.token()), NttManager.Mode.LOCKING, chainId1, 1 days
        );
        nttManagerChain1.upgrade(address(newImplementation));

        basicFunctionality();
    }

    //Upgradability stuff for transceivers is real borked because of some missing implementation. Test this later once fixed.
    function test_doubleUpgradeTransceiver() public {
        // Basic call to upgrade with the same contact as well
        WormholeTransceiver wormholeTransceiverChain1Implementation = new MockWormholeTransceiverContract(
            address(nttManagerChain1),
            address(wormhole),
            address(relayer),
            address(0x0),
            FAST_CONSISTENCY_LEVEL
        );
        wormholeTransceiverChain1.upgrade(address(wormholeTransceiverChain1Implementation));

        basicFunctionality();

        // Basic call to upgrade with the same contact as well
        wormholeTransceiverChain1.upgrade(address(wormholeTransceiverChain1Implementation));

        basicFunctionality();
    }

    function test_storageSlotNttManager() public {
        // Basic call to upgrade with the same contact as ewll
        NttManager newImplementation = new MockNttManagerStorageLayoutChange(
            address(nttManagerChain1.token()), NttManager.Mode.LOCKING, chainId1, 1 days
        );
        nttManagerChain1.upgrade(address(newImplementation));

        address oldOwner = nttManagerChain1.owner();
        MockNttManagerStorageLayoutChange(address(nttManagerChain1)).setData();

        // If we overrode something important, it would probably break here
        basicFunctionality();

        require(oldOwner == nttManagerChain1.owner(), "Owner changed in an unintended way.");
    }

    function test_storageSlotTransceiver() public {
        // Basic call to upgrade with the same contact as ewll
        WormholeTransceiver newImplementation = new MockWormholeTransceiverLayoutChange(
            address(nttManagerChain1),
            address(wormhole),
            address(relayer),
            address(0x0),
            FAST_CONSISTENCY_LEVEL
        );
        wormholeTransceiverChain1.upgrade(address(newImplementation));

        address oldOwner = nttManagerChain1.owner();
        MockWormholeTransceiverLayoutChange(address(wormholeTransceiverChain1)).setData();

        // If we overrode something important, it would probably break here
        basicFunctionality();

        require(oldOwner == nttManagerChain1.owner(), "Owner changed in an unintended way.");
    }

    function test_callMigrateNttManager() public {
        // Basic call to upgrade with the same contact as ewll
        NttManager newImplementation = new MockNttManagerMigrateBasic(
            address(nttManagerChain1.token()), NttManager.Mode.LOCKING, chainId1, 1 days
        );

        vm.expectRevert("Proper migrate called");
        nttManagerChain1.upgrade(address(newImplementation));

        basicFunctionality();
    }

    //Upgradability stuff for transceivers is real borked because of some missing implementation. Test this later once fixed.
    function test_callMigrateTransceiver() public {
        // Basic call to upgrade with the same contact as well
        MockWormholeTransceiverMigrateBasic wormholeTransceiverChain1Implementation = new MockWormholeTransceiverMigrateBasic(
            address(nttManagerChain1),
            address(wormhole),
            address(relayer),
            address(0x0),
            FAST_CONSISTENCY_LEVEL
        );

        vm.expectRevert("Proper migrate called");
        wormholeTransceiverChain1.upgrade(address(wormholeTransceiverChain1Implementation));

        basicFunctionality();
    }

    function test_immutableBlockUpdateFailureNttManager() public {
        DummyToken tnew = new DummyToken();

        // Basic call to upgrade with the same contact as ewll
        NttManager newImplementation = new MockNttManagerImmutableCheck(
            address(tnew), NttManager.Mode.LOCKING, chainId1, 1 days
        );

        vm.expectRevert(); // Reverts with a panic on the assert. So, no way to tell WHY this happened.
        nttManagerChain1.upgrade(address(newImplementation));

        require(nttManagerChain1.token() != address(tnew), "Token updated when it shouldn't be");

        basicFunctionality();
    }

    function test_immutableBlockUpdateFailureTransceiver() public {
        // Don't allow upgrade to work with a change immutable

        address oldNttManager = wormholeTransceiverChain1.nttManager();
        WormholeTransceiver wormholeTransceiverChain1Implementation = new MockWormholeTransceiverMigrateBasic(
            address(nttManagerChain2),
            address(wormhole),
            address(relayer),
            address(0x0),
            FAST_CONSISTENCY_LEVEL
        );

        vm.expectRevert(); // Reverts with a panic on the assert. So, no way to tell WHY this happened.
        wormholeTransceiverChain1.upgrade(address(wormholeTransceiverChain1Implementation));

        require(
            wormholeTransceiverChain1.nttManager() == oldNttManager,
            "NttManager updated when it shouldn't be"
        );
    }

    function test_immutableBlockUpdateSuccessNttManager() public {
        DummyToken tnew = new DummyToken();

        // Basic call to upgrade with the same contact as ewll
        NttManager newImplementation = new MockNttManagerImmutableRemoveCheck(
            address(tnew), NttManager.Mode.LOCKING, chainId1, 1 days
        );

        // Allow an upgrade, since we enabled the ability to edit the immutables within the code
        nttManagerChain1.upgrade(address(newImplementation));
        require(nttManagerChain1.token() == address(tnew), "Token not updated");

        basicFunctionality();
    }

    function test_immutableBlockUpdateSuccessTransceiver() public {
        WormholeTransceiver wormholeTransceiverChain1Implementation = new MockWormholeTransceiverImmutableAllow(
            address(nttManagerChain1),
            address(wormhole),
            address(relayer),
            address(0x0),
            FAST_CONSISTENCY_LEVEL
        );

        //vm.expectRevert(); // Reverts with a panic on the assert. So, no way to tell WHY this happened.
        wormholeTransceiverChain1.upgrade(address(wormholeTransceiverChain1Implementation));

        require(
            wormholeTransceiverChain1.nttManager() == address(nttManagerChain1),
            "NttManager updated when it shouldn't be"
        );
    }

    function test_authNttManager() public {
        // User not owner so this should fail
        vm.prank(userA);
        vm.expectRevert(
            abi.encodeWithSelector(OwnableUpgradeable.OwnableUnauthorizedAccount.selector, userA)
        );
        nttManagerChain1.upgrade(address(0x1));

        // Basic call to upgrade so that we can get the real implementation.
        NttManager newImplementation = new MockNttManagerContract(
            address(nttManagerChain1.token()), NttManager.Mode.LOCKING, chainId1, 1 days
        );
        nttManagerChain1.upgrade(address(newImplementation));

        basicFunctionality(); // Ensure that the upgrade was proper

        vm.expectRevert(abi.encodeWithSelector(Implementation.NotMigrating.selector));
        nttManagerChain1.migrate();

        // Test if we can 'migrate' from this point
        // Migrate without delegatecall
        vm.expectRevert(abi.encodeWithSelector(Implementation.OnlyDelegateCall.selector));
        newImplementation.migrate();

        // Transfer the ownership - shouldn't have permission for that
        vm.prank(userA);
        vm.expectRevert(
            abi.encodeWithSelector(OwnableUpgradeable.OwnableUnauthorizedAccount.selector, userA)
        );
        nttManagerChain1.transferOwnership(address(0x1));

        // Should fail because it's already initialized
        vm.expectRevert(Initializable.InvalidInitialization.selector);
        nttManagerChain1.initialize();

        // Should fail because we're calling the implementation directly instead of the proxy.
        vm.expectRevert(Implementation.OnlyDelegateCall.selector);
        newImplementation.initialize();
    }

    function test_authTransceiver() public {
        // User not owner so this should fail
        vm.prank(userA);
        vm.expectRevert(
            abi.encodeWithSelector(OwnableUpgradeable.OwnableUnauthorizedAccount.selector, userA)
        );
        wormholeTransceiverChain1.upgrade(address(0x01));

        // Basic call so that we can easily see what the new transceiver is.
        WormholeTransceiver wormholeTransceiverChain1Implementation = new MockWormholeTransceiverContract(
            address(nttManagerChain1),
            address(wormhole),
            address(relayer),
            address(0x0),
            FAST_CONSISTENCY_LEVEL
        );
        wormholeTransceiverChain1.upgrade(address(wormholeTransceiverChain1Implementation));
        basicFunctionality(); // Ensure that the upgrade was proper

        // Test if we can 'migrate' from this point
        // Migrate without delegatecall
        vm.expectRevert(abi.encodeWithSelector(Implementation.OnlyDelegateCall.selector));
        wormholeTransceiverChain1Implementation.migrate();

        // Migrate - should fail since we're executing something outside of a migration
        vm.expectRevert(abi.encodeWithSelector(Implementation.NotMigrating.selector));
        wormholeTransceiverChain1.migrate();

        // Transfer the ownership - shouldn't have permission for that
        vm.prank(userA);
        vm.expectRevert(
            abi.encodeWithSelector(OwnableUpgradeable.OwnableUnauthorizedAccount.selector, userA)
        );
<<<<<<< HEAD
        wormholeEndpointChain1.transferOwnership(address(0x1));
=======
        wormholeTransceiverChain1.transferOwnership(address(0x1));
>>>>>>> bf4c93db

        // Should fail because it's already initialized
        vm.expectRevert(Initializable.InvalidInitialization.selector);
        wormholeTransceiverChain1.initialize();

        // // Should fail because we're calling the implementation directly instead of the proxy.
        vm.expectRevert(Implementation.OnlyDelegateCall.selector);
        wormholeTransceiverChain1Implementation.initialize();
    }

    function basicFunctionality() public {
        vm.chainId(chainId1);

        // Setting up the transfer
        DummyToken token1 = DummyToken(nttManagerChain1.token());
        DummyToken token2 = DummyTokenMintAndBurn(nttManagerChain2.token());

        uint8 decimals = token1.decimals();
        uint256 sendingAmount = 5 * 10 ** decimals;
        token1.mintDummy(address(userA), 5 * 10 ** decimals);
        vm.startPrank(userA);
        token1.approve(address(nttManagerChain1), sendingAmount);

        vm.recordLogs();

        // Send token through standard means (not relayer)
        {
            uint256 nttManagerBalanceBefore = token1.balanceOf(address(nttManagerChain1));
            uint256 userBalanceBefore = token1.balanceOf(address(userA));
            nttManagerChain1.transfer(
                sendingAmount,
                chainId2,
                bytes32(uint256(uint160(userB))),
                false,
                encodeTransceiverInstruction(true)
            );

            // Balance check on funds going in and out working as expected
            uint256 nttManagerBalanceAfter = token1.balanceOf(address(nttManagerChain1));
            uint256 userBalanceAfter = token1.balanceOf(address(userB));
            require(
                nttManagerBalanceBefore + sendingAmount == nttManagerBalanceAfter,
                "Should be locking the tokens"
            );
            require(
                userBalanceBefore - sendingAmount == userBalanceAfter,
                "User should have sent tokens"
            );
        }

        vm.stopPrank();

        // Get and sign the log to go down the other pipe. Thank you to whoever wrote this code in the past!
        Vm.Log[] memory entries = guardian.fetchWormholeMessageFromLog(vm.getRecordedLogs());
        bytes[] memory encodedVMs = new bytes[](entries.length);
        for (uint256 i = 0; i < encodedVMs.length; i++) {
            encodedVMs[i] = guardian.fetchSignedMessageFromLogs(entries[i], chainId1);
        }

        // Chain2 verification and checks
        vm.chainId(chainId2);

        vm.expectRevert(); // Wrong chain receiving the signed VAA
        wormholeTransceiverChain1.receiveMessage(encodedVMs[0]);
        {
            uint256 supplyBefore = token2.totalSupply();
            wormholeTransceiverChain2.receiveMessage(encodedVMs[0]);
            uint256 supplyAfter = token2.totalSupply();

            require(sendingAmount + supplyBefore == supplyAfter, "Supplies dont match");
            require(token2.balanceOf(userB) == sendingAmount, "User didn't receive tokens");
            require(
                token2.balanceOf(address(nttManagerChain2)) == 0, "NttManager has unintended funds"
            );
        }

        // Can't resubmit the same message twice
        vm.expectRevert(); // TransferAlreadyCompleted error
        wormholeTransceiverChain2.receiveMessage(encodedVMs[0]);

        // Go back the other way from a THIRD user
        vm.prank(userB);
        token2.transfer(userC, sendingAmount);

        vm.startPrank(userC);

        token2.approve(address(nttManagerChain2), sendingAmount);
        vm.recordLogs();

        // Supply checks on the transfer
        {
            uint256 supplyBefore = token2.totalSupply();
            nttManagerChain2.transfer(
                sendingAmount,
                chainId1,
                bytes32(uint256(uint160(userD))),
                false,
                encodeTransceiverInstruction(true)
            );

            uint256 supplyAfter = token2.totalSupply();

            require(sendingAmount - supplyBefore == supplyAfter, "Supplies don't match");
            require(token2.balanceOf(userB) == 0, "OG user receive tokens");
            require(token2.balanceOf(userC) == 0, "Sending user didn't receive tokens");
            require(
                token2.balanceOf(address(nttManagerChain2)) == 0,
                "NttManager didn't receive unintended funds"
            );
        }

        // Get and sign the log to go down the other pipe. Thank you to whoever wrote this code in the past!
        entries = guardian.fetchWormholeMessageFromLog(vm.getRecordedLogs());
        encodedVMs = new bytes[](entries.length);
        for (uint256 i = 0; i < encodedVMs.length; i++) {
            encodedVMs[i] = guardian.fetchSignedMessageFromLogs(entries[i], chainId2);
        }

        // Chain1 verification and checks with the receiving of the message
        vm.chainId(chainId1);

        {
            uint256 supplyBefore = token1.totalSupply();
            uint256 userDBalanceBefore = token1.balanceOf(userD);
            wormholeTransceiverChain1.receiveMessage(encodedVMs[0]);

            uint256 supplyAfter = token1.totalSupply();

            require(supplyBefore == supplyAfter, "Supplies don't match between operations");
            require(token1.balanceOf(userB) == 0, "OG user receive tokens");
            require(token1.balanceOf(userC) == 0, "Sending user didn't receive tokens");
            require(
                token1.balanceOf(userD) == sendingAmount + userDBalanceBefore, "User received funds"
            );
        }

        vm.stopPrank();
    }

    function encodeTransceiverInstruction(bool relayer_off) public view returns (bytes memory) {
        WormholeTransceiver.WormholeTransceiverInstruction memory instruction =
            WormholeTransceiver.WormholeTransceiverInstruction(relayer_off);
        bytes memory encodedInstructionWormhole =
            wormholeTransceiverChain1.encodeWormholeTransceiverInstruction(instruction);
        TransceiverStructs.TransceiverInstruction memory TransceiverInstruction = TransceiverStructs
            .TransceiverInstruction({index: 0, payload: encodedInstructionWormhole});
        TransceiverStructs.TransceiverInstruction[] memory TransceiverInstructions =
            new TransceiverStructs.TransceiverInstruction[](1);
        TransceiverInstructions[0] = TransceiverInstruction;
        return TransceiverStructs.encodeTransceiverInstructions(TransceiverInstructions);
    }
}

contract TestInitialize is Test {
    function setUp() public {}

    NttManager nttManagerChain1;
    NttManager nttManagerChain2;

    using NormalizedAmountLib for uint256;
    using NormalizedAmountLib for NormalizedAmount;

    uint16 constant chainId1 = 7;

    uint256 constant DEVNET_GUARDIAN_PK =
        0xcfb12303a19cde580bb4dd771639b0d26bc68353645571a8cff516ab2ee113a0;

    WormholeTransceiver wormholeTransceiverChain1;
    address userA = address(0x123);

    address relayer = address(0x28D8F1Be96f97C1387e94A53e00eCcFb4E75175a);
    IWormhole wormhole = IWormhole(0x706abc4E45D419950511e474C7B9Ed348A4a716c);

    function test_doubleInitialize() public {
        string memory url = "https://ethereum-goerli.publicnode.com";
        vm.createSelectFork(url);

        vm.chainId(chainId1);
        DummyToken t1 = new DummyToken();
        NttManager implementation =
            new MockNttManagerContract(address(t1), NttManager.Mode.LOCKING, chainId1, 1 days);

        nttManagerChain1 =
            MockNttManagerContract(address(new ERC1967Proxy(address(implementation), "")));

        // Initialize once
        nttManagerChain1.initialize();

        // Initialize twice
        vm.expectRevert(Initializable.InvalidInitialization.selector);
        nttManagerChain1.initialize();
    }

    function test_cannotFrontrunInitialize() public {
        string memory url = "https://ethereum-goerli.publicnode.com";
        vm.createSelectFork(url);

        vm.chainId(chainId1);
        DummyToken t1 = new DummyToken();
        NttManager implementation =
            new MockNttManagerContract(address(t1), NttManager.Mode.LOCKING, chainId1, 1 days);

        nttManagerChain1 =
            MockNttManagerContract(address(new ERC1967Proxy(address(implementation), "")));

        // Attempt to initialize the contract from a non-deployer account.
        vm.prank(userA);
        vm.expectRevert(
            abi.encodeWithSignature("UnexpectedOwner(address,address)", address(this), userA)
        );
        nttManagerChain1.initialize();
    }
}<|MERGE_RESOLUTION|>--- conflicted
+++ resolved
@@ -397,11 +397,7 @@
         vm.expectRevert(
             abi.encodeWithSelector(OwnableUpgradeable.OwnableUnauthorizedAccount.selector, userA)
         );
-<<<<<<< HEAD
-        wormholeEndpointChain1.transferOwnership(address(0x1));
-=======
         wormholeTransceiverChain1.transferOwnership(address(0x1));
->>>>>>> bf4c93db
 
         // Should fail because it's already initialized
         vm.expectRevert(Initializable.InvalidInitialization.selector);
