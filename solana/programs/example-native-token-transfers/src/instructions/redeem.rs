--- conflicted
+++ resolved
@@ -29,29 +29,24 @@
     pub config: Account<'info, Config>,
 
     #[account(
-        seeds = [NttManagerPeer::SEED_PREFIX, ValidatedTransceiverMessage::<NativeTokenTransfer>::from_chain(&transceiver_message)?.id.to_be_bytes().as_ref()],
-        constraint = peer.address == ValidatedTransceiverMessage::<NativeTokenTransfer>::message(&transceiver_message.try_borrow_data()?[..])?.source_ntt_manager() @ NTTError::InvalidNttManagerPeer,
+        seeds = [NttManagerPeer::SEED_PREFIX, ValidatedTransceiverMessage::<NativeTokenTransfer<Payload>>::from_chain(&transceiver_message)?.id.to_be_bytes().as_ref()],
+        constraint = peer.address == ValidatedTransceiverMessage::<NativeTokenTransfer<Payload>>::message(&transceiver_message.try_borrow_data()?[..])?.source_ntt_manager() @ NTTError::InvalidNttManagerPeer,
         bump = peer.bump,
     )]
     pub peer: Account<'info, NttManagerPeer>,
 
     #[account(
         // check that the message is targeted to this chain
-        constraint = ValidatedTransceiverMessage::<NativeTokenTransfer>::message(&transceiver_message.try_borrow_data()?[..])?.ntt_manager_payload().payload.to_chain == config.chain_id @ NTTError::InvalidChainId,
+        constraint = ValidatedTransceiverMessage::<NativeTokenTransfer<Payload>>::message(&transceiver_message.try_borrow_data()?[..])?.ntt_manager_payload().payload.to_chain == config.chain_id @ NTTError::InvalidChainId,
         // check that we're the intended recipient
-        constraint = ValidatedTransceiverMessage::<NativeTokenTransfer>::message(&transceiver_message.try_borrow_data()?[..])?.recipient_ntt_manager() == crate::ID.to_bytes() @ NTTError::InvalidRecipientNttManager,
+        constraint = ValidatedTransceiverMessage::<NativeTokenTransfer<Payload>>::message(&transceiver_message.try_borrow_data()?[..])?.recipient_ntt_manager() == crate::ID.to_bytes() @ NTTError::InvalidRecipientNttManager,
         // NOTE: we don't replay protect VAAs. Instead, we replay protect
         // executing the messages themselves with the [`released`] flag.
-        owner = transceiver.transceiver_address
+        owner = transceiver.transceiver_address,
     )]
-<<<<<<< HEAD
     /// CHECK: `transceiver_message` has to be manually deserialized as Anchor
     /// `Account<T>` and `owner` constraints are mutually-exclusive
     pub transceiver_message: UncheckedAccount<'info>,
-=======
-    pub transceiver_message:
-        Account<'info, ValidatedTransceiverMessage<NativeTokenTransfer<Payload>>>,
->>>>>>> 5271959f
 
     #[account(
         constraint = config.enabled_transceivers.get(transceiver.id)? @ NTTError::DisabledTransceiver
@@ -69,8 +64,8 @@
         space = 8 + InboxItem::INIT_SPACE,
         seeds = [
             InboxItem::SEED_PREFIX,
-            ValidatedTransceiverMessage::<NativeTokenTransfer>::message(&transceiver_message.try_borrow_data()?[..])?.ntt_manager_payload().keccak256(
-                ValidatedTransceiverMessage::<NativeTokenTransfer>::from_chain(&transceiver_message)?
+            ValidatedTransceiverMessage::<NativeTokenTransfer<Payload>>::message(&transceiver_message.try_borrow_data()?[..])?.ntt_manager_payload().keccak256(
+                ValidatedTransceiverMessage::<NativeTokenTransfer<Payload>>::from_chain(&transceiver_message)?
             ).as_ref(),
         ],
         bump,
@@ -93,7 +88,7 @@
         mut,
         seeds = [
             InboxRateLimit::SEED_PREFIX,
-            ValidatedTransceiverMessage::<NativeTokenTransfer>::from_chain(&transceiver_message)?.id.to_be_bytes().as_ref(),
+            ValidatedTransceiverMessage::<NativeTokenTransfer<Payload>>::from_chain(&transceiver_message)?.id.to_be_bytes().as_ref(),
         ],
         bump,
     )]
@@ -111,18 +106,13 @@
 pub fn redeem(ctx: Context<Redeem>, _args: RedeemArgs) -> Result<()> {
     let accs = ctx.accounts;
 
-<<<<<<< HEAD
-    let transceiver_message: ValidatedTransceiverMessage<NativeTokenTransfer> =
+    let transceiver_message: ValidatedTransceiverMessage<NativeTokenTransfer<Payload>> =
         ValidatedTransceiverMessage::try_from(
             &accs.transceiver_message,
             &accs.transceiver.transceiver_address,
         )?;
-    let message: NttManagerMessage<NativeTokenTransfer> =
+    let message: NttManagerMessage<NativeTokenTransfer<Payload>> =
         transceiver_message.message.ntt_manager_payload.clone();
-=======
-    let message: NttManagerMessage<NativeTokenTransfer<Payload>> =
-        accs.transceiver_message.message.ntt_manager_payload.clone();
->>>>>>> 5271959f
 
     // Calculate the scaled amount based on the appropriate decimal encoding for the token.
     // Return an error if the resulting amount overflows.
