use anchor_lang::prelude::*;
use anchor_spl::token_interface;
use ntt_messages::ntt_manager::NttManagerMessage;

use crate::{
    bitmap::Bitmap,
    config::*,
    error::NTTError,
    messages::ValidatedTransceiverMessage,
    peer::NttManagerPeer,
    queue::{
        inbox::{InboxItem, InboxRateLimit, ReleaseStatus},
        outbox::OutboxRateLimit,
        rate_limit::RateLimitResult,
    },
    registered_transceiver::*,
    transfer::NativeTokenTransferConcrete,
};

#[derive(Accounts)]
pub struct Redeem<'info> {
    #[account(mut)]
    pub payer: Signer<'info>,

    // NOTE: this works when the contract is paused
    #[account(
        constraint = config.threshold > 0 @ NTTError::ZeroThreshold,
    )]
    pub config: Account<'info, Config>,

    #[account(
        seeds = [NttManagerPeer::SEED_PREFIX, ValidatedTransceiverMessage::<NativeTokenTransfer>::from_chain(&transceiver_message)?.id.to_be_bytes().as_ref()],
        constraint = peer.address == ValidatedTransceiverMessage::<NativeTokenTransfer>::message(&transceiver_message.try_borrow_data()?[..])?.source_ntt_manager() @ NTTError::InvalidNttManagerPeer,
        bump = peer.bump,
    )]
    pub peer: Account<'info, NttManagerPeer>,

    #[account(
        // check that the message is targeted to this chain
        constraint = ValidatedTransceiverMessage::<NativeTokenTransfer>::message(&transceiver_message.try_borrow_data()?[..])?.ntt_manager_payload().payload.to_chain == config.chain_id @ NTTError::InvalidChainId,
        // check that we're the intended recipient
        constraint = ValidatedTransceiverMessage::<NativeTokenTransfer>::message(&transceiver_message.try_borrow_data()?[..])?.recipient_ntt_manager() == crate::ID.to_bytes() @ NTTError::InvalidRecipientNttManager,
        // NOTE: we don't replay protect VAAs. Instead, we replay protect
        // executing the messages themselves with the [`released`] flag.
        owner = transceiver.transceiver_address
    )]
<<<<<<< HEAD
    /// CHECK: `transceiver_message` has to be manually deserialized as Anchor
    /// `Account<T>` and `owner` constraints are mutually-exclusive
    pub transceiver_message: UncheckedAccount<'info>,
=======
    pub transceiver_message:
        Account<'info, ValidatedTransceiverMessage<NativeTokenTransferConcrete>>,
>>>>>>> 67df5470

    #[account(
        constraint = config.enabled_transceivers.get(transceiver.id)? @ NTTError::DisabledTransceiver
    )]
    pub transceiver: Account<'info, RegisteredTransceiver>,

    #[account(
        constraint = mint.key() == config.mint
    )]
    pub mint: InterfaceAccount<'info, token_interface::Mint>,

    #[account(
        init_if_needed,
        payer = payer,
        space = 8 + InboxItem::INIT_SPACE,
        seeds = [
            InboxItem::SEED_PREFIX,
            ValidatedTransceiverMessage::<NativeTokenTransfer>::message(&transceiver_message.try_borrow_data()?[..])?.ntt_manager_payload().keccak256(
                ValidatedTransceiverMessage::<NativeTokenTransfer>::from_chain(&transceiver_message)?
            ).as_ref(),
        ],
        bump,
    )]
    /// NOTE: This account is content-addressed (PDA seeded by the message hash).
    /// This is because in a multi-transceiver configuration, the different
    /// transceivers "vote" on messages (by delivering them). By making the inbox
    /// items content-addressed, we can ensure that disagreeing votes don't
    /// interfere with each other.
    /// CHECK: init_if_needed is used here to allow for allocation and for voiting.
    /// On the first call to [`redeem()`], [`InboxItem`] will be allocated and initialized with
    /// default values.
    /// On subsequent calls, we want to modify the `InboxItem` by "voting" on it. Therefore the
    /// program should not fail which would occur when using the `init` constraint.
    /// The [`InboxItem::init`] field is used to guard against malicious or accidental modification
    /// InboxItem fields that should remain constant.
    pub inbox_item: Account<'info, InboxItem>,

    #[account(
        mut,
        seeds = [
            InboxRateLimit::SEED_PREFIX,
            ValidatedTransceiverMessage::<NativeTokenTransfer>::from_chain(&transceiver_message)?.id.to_be_bytes().as_ref(),
        ],
        bump,
    )]
    pub inbox_rate_limit: Account<'info, InboxRateLimit>,

    #[account(mut)]
    pub outbox_rate_limit: Account<'info, OutboxRateLimit>,

    pub system_program: Program<'info, System>,
}

#[derive(AnchorDeserialize, AnchorSerialize)]
pub struct RedeemArgs {}

pub fn redeem(ctx: Context<Redeem>, _args: RedeemArgs) -> Result<()> {
    let accs = ctx.accounts;

<<<<<<< HEAD
    let transceiver_message: ValidatedTransceiverMessage<NativeTokenTransfer> =
        ValidatedTransceiverMessage::try_from(
            &accs.transceiver_message,
            &accs.transceiver.transceiver_address,
        )?;
    let message: NttManagerMessage<NativeTokenTransfer> =
        transceiver_message.message.ntt_manager_payload.clone();
=======
    let message: NttManagerMessage<NativeTokenTransferConcrete> =
        accs.transceiver_message.message.ntt_manager_payload.clone();
>>>>>>> 67df5470

    // Calculate the scaled amount based on the appropriate decimal encoding for the token.
    // Return an error if the resulting amount overflows.
    // Ideally this state should never be reached: the sender should avoid sending invalid
    // amounts when they would cause an error on the receiver.
    let amount = message
        .payload
        .amount
        .untrim(accs.mint.decimals)
        .map_err(NTTError::from)?;

    if !accs.inbox_item.init {
        let recipient_address =
            Pubkey::try_from(message.payload.to).map_err(|_| NTTError::InvalidRecipientAddress)?;

        accs.inbox_item.set_inner(InboxItem {
            init: true,
            bump: ctx.bumps.inbox_item,
            amount,
            recipient_address,
            release_status: ReleaseStatus::NotApproved,
            votes: Bitmap::new(),
        });
    }

    // idempotent
    accs.inbox_item.votes.set(accs.transceiver.id, true)?;

    if accs
        .inbox_item
        .votes
        .count_enabled_votes(accs.config.enabled_transceivers)
        < accs.config.threshold
    {
        return Ok(());
    }

    let release_timestamp = match accs.inbox_rate_limit.rate_limit.consume_or_delay(amount) {
        RateLimitResult::Consumed(now) => {
            // When receiving a transfer, we refill the outbound rate limit with
            // the same amount (we call this "backflow")
            accs.outbox_rate_limit.rate_limit.refill(now, amount);
            now
        }
        RateLimitResult::Delayed(release_timestamp) => release_timestamp,
    };

    accs.inbox_item.release_after(release_timestamp)?;

    Ok(())
}<|MERGE_RESOLUTION|>--- conflicted
+++ resolved
@@ -44,14 +44,9 @@
         // executing the messages themselves with the [`released`] flag.
         owner = transceiver.transceiver_address
     )]
-<<<<<<< HEAD
     /// CHECK: `transceiver_message` has to be manually deserialized as Anchor
     /// `Account<T>` and `owner` constraints are mutually-exclusive
     pub transceiver_message: UncheckedAccount<'info>,
-=======
-    pub transceiver_message:
-        Account<'info, ValidatedTransceiverMessage<NativeTokenTransferConcrete>>,
->>>>>>> 67df5470
 
     #[account(
         constraint = config.enabled_transceivers.get(transceiver.id)? @ NTTError::DisabledTransceiver
@@ -111,7 +106,6 @@
 pub fn redeem(ctx: Context<Redeem>, _args: RedeemArgs) -> Result<()> {
     let accs = ctx.accounts;
 
-<<<<<<< HEAD
     let transceiver_message: ValidatedTransceiverMessage<NativeTokenTransfer> =
         ValidatedTransceiverMessage::try_from(
             &accs.transceiver_message,
@@ -119,10 +113,6 @@
         )?;
     let message: NttManagerMessage<NativeTokenTransfer> =
         transceiver_message.message.ntt_manager_payload.clone();
-=======
-    let message: NttManagerMessage<NativeTokenTransferConcrete> =
-        accs.transceiver_message.message.ntt_manager_payload.clone();
->>>>>>> 67df5470
 
     // Calculate the scaled amount based on the appropriate decimal encoding for the token.
     // Return an error if the resulting amount overflows.
